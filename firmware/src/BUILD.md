--- conflicted
+++ resolved
@@ -11,7 +11,7 @@
 
 ## **Multi-Protocol Support**
 
-The WingFC firmware supports multiple RC receiver protocols, specifically iBus and CRSF. Each protocol is implemented in a separate Go file (`ibus.go` and `crsf.go`) and uses a [Go build tag](https://www.google.com/search?q=https://pkg.go.dev/cmd/go%23hdr-Build_tags) to enable or disable its inclusion during compilation.
+The WingFC firmware supports multiple RC receiver protocols, specifically iBus and CRSF. Each protocol is implemented in a separate Go file (``ibus.go`` and ``crsf.go``) and uses a [Go build tag](https://www.google.com/search?q=https://pkg.go.dev/cmd/go%23hdr-Build_tags) to enable or disable its inclusion during compilation.
 
 To build the firmware for a specific protocol, you must include the corresponding build tag in the tinygo build command using the `-tags` flag.
 
@@ -22,34 +22,20 @@
 ### **Build for iBus Protocol**
 
 This command compiles the firmware with iBus protocol support enabled.
-<<<<<<< HEAD
 ```
 tinygo build -o wingfc-ibus.hex -target=xiao-ble -tags=ibus .
 ```
-=======
-
-`tinygo build -o wingfc-ibus.hex -target=xiao-ble -tags=ibus .`
->>>>>>> fe4706b1
 
 ### **Build for CRSF Protocol**
 
 This command compiles the firmware with CRSF protocol support enabled.
-<<<<<<< HEAD
 ```
 tinygo build -o wingfc-crsf.hex -target=xiao-ble -tags=crsf .
 ```
-=======
-
-`tinygo build -o wingfc-crsf.hex -target=xiao-ble -tags=crsf .`
->>>>>>> fe4706b1
 
 ### **Explanation of Flags**
 
 * `-o <filename>`: Specifies the output filename for the compiled firmware. We use a different name for each protocol for clarity.  
 * `-target=<board>`: Specifies the target hardware board, the Xiao nrf52840 Sense.
 * `-tags=<protocol>`: This is the critical flag for protocol selection. It tells the compiler which protocol file to include in the build.  
-<<<<<<< HEAD
-* `.`: The final dot indicates that the source code is in the current directory(WingFC/firmware/src).
-=======
-* `.`: The final dot indicates that the source code is in the current directory.
->>>>>>> fe4706b1
+* `.`: The final dot indicates that the source code is in the current directory(WingFC/firmware/src).